import datetime

from maestro_linux_driver import Controller
from direction_module import Direction_Module
from frame_module import Frame_Module, display_camera, get_center
import argparse

def parse_args():
    parser = argparse.ArgumentParser(description="Water gun controller using face direction")
    parser.add_argument('--no-display', action='store_true', help='Disable camera window display')
    parser.add_argument('--disable-horizontal', action='store_true', help='Disable horizontal movement')
    parser.add_argument('--disable-vertical', action='store_true', help='Disable vertical movement')
<<<<<<< HEAD
    parser.add_argument('-d', '--delay', type=float, default=0.1, help='Delay (seconds) between sequence steps or duration for sequence steps')
=======
    parser.add_argument('--speed', type=float, default=0.2, help='Movement speed (default: 0.2)')
>>>>>>> fc2e140e
    return parser.parse_args()

def main():
    args = parse_args()
    camera = Frame_Module()
    navigator = Direction_Module(tolerance=10)
    controller = Controller()

    print("Starting water gun control. Press Ctrl+C to stop.")

    last_movement = datetime.now()

    while True:
        # Simulate getting a frame from the camera
        frame = camera.get_frame()

        face_position = navigator.get_face_position(frame)
        center = get_center(frame)

        # Get direction from the navigator
        direction = navigator.get_direction(frame)
        h, v = direction

        if not args.no_display:
            display_camera(frame, face_position, direction, center)

        # return if delay is not meat:
        if args.delay > 0:
            current_time = datetime.now()
            time_from_last_movement = current_time - last_movement
            if time_from_last_movement < datetime.timedelta(seconds=args.delay):
                continue



        # Control the water gun based on direction
        h_direction = "cw" if h==1 else "ccw"
        v_direction = "cw" if v==1 else "ccw"

        print(f"{h=}, {h_direction=}, {v=}, {v_direction=}")

        # Horizontal movement
        if args.disable_horizontal:
            if h != 0:
                print("Horizontal movement disabled (would move)")
        else:
            if h != 0:
                controller.move_step(channel=1, direction=h_direction, speed=args.speed)
            else:
                print("Stopping horizontal movement")
                controller.stop(channel=1)  # Stop horizontal movement

        # Vertical movement
        if args.disable_vertical:
            if v != 0:
                print("Vertical movement disabled (would move)")
        else:
            if v != 0:
                controller.move_step(channel=0, direction=v_direction, speed=args.speed)
            else:
                print("Stopping vertical movement")
                controller.stop(channel=0)  # Stop vertical movement

if __name__ == '__main__':
    main()<|MERGE_RESOLUTION|>--- conflicted
+++ resolved
@@ -10,11 +10,8 @@
     parser.add_argument('--no-display', action='store_true', help='Disable camera window display')
     parser.add_argument('--disable-horizontal', action='store_true', help='Disable horizontal movement')
     parser.add_argument('--disable-vertical', action='store_true', help='Disable vertical movement')
-<<<<<<< HEAD
     parser.add_argument('-d', '--delay', type=float, default=0.1, help='Delay (seconds) between sequence steps or duration for sequence steps')
-=======
     parser.add_argument('--speed', type=float, default=0.2, help='Movement speed (default: 0.2)')
->>>>>>> fc2e140e
     return parser.parse_args()
 
 def main():
